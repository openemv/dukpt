##############################################################################
# Copyright (c) 2022 Leon Lynch
#
# This file is licensed under the terms of the LGPL v2.1 license.
# See LICENSE file.
##############################################################################

name: Fedora build

on: [push]

env:
  TR31_VERSION: 0.4.5

jobs:
  build-fedora-debug:
    strategy:
      fail-fast: false
      matrix:
        include:
          - { name: "Fedora 36", fedora_version: 36, deps: "none" }
          - { name: "Fedora 36", fedora_version: 36, deps: "tr31" }
          - { name: "Fedora 37", fedora_version: 37, deps: "tr31" }

    name: ${{ matrix.name }} build (static/debug/${{ matrix.deps }})
    runs-on: ubuntu-latest
    container: fedora:${{ matrix.fedora_version }}

    steps:
    - name: Install dependencies
      run: |
        sudo dnf -y install git gh cmake gcc mbedtls-devel qt5-qtbase-devel

    - name: Install TR-31 release
      if: contains(matrix.deps, 'tr31')
      run: |
        gh release download --repo openemv/tr31 ${{ env.TR31_VERSION }}
        sudo dnf -y install tr31-${{ env.TR31_VERSION }}-1.fc${{ matrix.fedora_version }}.x86_64.rpm
        echo "CMAKE_REQUIRE_FIND_PACKAGE_tr31=YES" >> $GITHUB_ENV
      env:
        GITHUB_TOKEN: ${{ secrets.GITHUB_TOKEN }}

    - name: Checkout
      uses: actions/checkout@v3
      with:
        submodules: recursive

    # Container user doesn't match runner user
    # Github has only fixed https://github.com/actions/checkout/issues/760
    # not https://github.com/actions/checkout/issues/766
    - name: Configure Git
      run: |
        git config --global --add safe.directory "$GITHUB_WORKSPACE"
        git describe --always --dirty

    - name: Configure CMake
<<<<<<< HEAD
      run: cmake -B build -DCMAKE_BUILD_TYPE="Debug" -DBUILD_DUKPT_UI=YES
=======
      run: cmake -B build -DCMAKE_BUILD_TYPE="Debug" -DCMAKE_REQUIRE_FIND_PACKAGE_tr31=${{ env.CMAKE_REQUIRE_FIND_PACKAGE_tr31 }}
>>>>>>> 0af483f6

    - name: Build
      run: cmake --build build

    - name: Test
      run: cmake --build build --target test

  build-fedora-release:
    strategy:
      fail-fast: false
      matrix:
        include:
          - { name: "Fedora 36", fedora_version: 36 }
          - { name: "Fedora 37", fedora_version: 37 }

    name: ${{ matrix.name }} release
    runs-on: ubuntu-latest
    container: fedora:${{ matrix.fedora_version }}

    steps:
    - name: Install dependencies
      run: |
        sudo dnf -y install git gh cmake gcc mbedtls-devel bash-completion doxygen rpm-build qt5-qtbase-devel

    - name: Install TR-31 release
      run: |
        gh release download --repo openemv/tr31 ${{ env.TR31_VERSION }}
        sudo dnf -y install tr31-${{ env.TR31_VERSION }}-1.fc${{ matrix.fedora_version }}.x86_64.rpm
      env:
        GITHUB_TOKEN: ${{ secrets.GITHUB_TOKEN }}

    - name: Checkout
      uses: actions/checkout@v3
      with:
        fetch-depth: 0
        submodules: recursive

    # Container user doesn't match runner user
    # Github has only fixed https://github.com/actions/checkout/issues/760
    # not https://github.com/actions/checkout/issues/766
    - name: Configure Git
      run: |
        git config --global --add safe.directory "$GITHUB_WORKSPACE"
        git describe --always --dirty

    - name: Get version from git tag
      run: echo "GIT_DESCRIBE=$(git describe --always --dirty)" >> $GITHUB_ENV

    - name: Configure CMake
<<<<<<< HEAD
      run: cmake -B build -DCMAKE_BUILD_TYPE="RelWithDebInfo" -DCMAKE_INSTALL_PREFIX=/usr -DBUILD_SHARED_LIBS=YES -DBUILD_DOCS=YES -DBUILD_DUKPT_UI=YES -DCPACK_COMPONENTS_GROUPING=ALL_COMPONENTS_IN_ONE
=======
      run: cmake -B build -DCMAKE_BUILD_TYPE="RelWithDebInfo" -DCMAKE_INSTALL_PREFIX=/usr -DBUILD_SHARED_LIBS=YES -DBUILD_DOCS=YES -DCMAKE_REQUIRE_FIND_PACKAGE_tr31=YES -DCPACK_COMPONENTS_GROUPING=ALL_COMPONENTS_IN_ONE
>>>>>>> 0af483f6

    - name: Build
      run: cmake --build build

    - name: Test
      run: cmake --build build --target test

    - name: Package
      run: cmake --build build --target package

    - name: Upload artifact
      uses: actions/upload-artifact@v3
      with:
        name: dukpt-${{ env.GIT_DESCRIBE }}-fedora${{ matrix.fedora_version }}
        path: build/dukpt-*.rpm
        if-no-files-found: error<|MERGE_RESOLUTION|>--- conflicted
+++ resolved
@@ -18,18 +18,21 @@
       fail-fast: false
       matrix:
         include:
-          - { name: "Fedora 36", fedora_version: 36, deps: "none" }
-          - { name: "Fedora 36", fedora_version: 36, deps: "tr31" }
-          - { name: "Fedora 37", fedora_version: 37, deps: "tr31" }
+          - { name: "Fedora 36", fedora_version: 36, deps: "none", build_dukpt_ui: NO }
+          - { name: "Fedora 36", fedora_version: 36, deps: "tr31/qt", build_dukpt_ui: YES }
+          - { name: "Fedora 37", fedora_version: 37, deps: "tr31/qt", build_dukpt_ui: YES }
 
     name: ${{ matrix.name }} build (static/debug/${{ matrix.deps }})
     runs-on: ubuntu-latest
     container: fedora:${{ matrix.fedora_version }}
 
     steps:
-    - name: Install dependencies
-      run: |
-        sudo dnf -y install git gh cmake gcc mbedtls-devel qt5-qtbase-devel
+    - name: Install build tools and MbedTLS
+      run: sudo dnf -y install git gh cmake gcc mbedtls-devel
+
+    - name: Install Qt5
+      if: contains(matrix.deps, 'qt')
+      run: sudo dnf -y install qt5-qtbase-devel
 
     - name: Install TR-31 release
       if: contains(matrix.deps, 'tr31')
@@ -54,11 +57,7 @@
         git describe --always --dirty
 
     - name: Configure CMake
-<<<<<<< HEAD
-      run: cmake -B build -DCMAKE_BUILD_TYPE="Debug" -DBUILD_DUKPT_UI=YES
-=======
-      run: cmake -B build -DCMAKE_BUILD_TYPE="Debug" -DCMAKE_REQUIRE_FIND_PACKAGE_tr31=${{ env.CMAKE_REQUIRE_FIND_PACKAGE_tr31 }}
->>>>>>> 0af483f6
+      run: cmake -B build -DCMAKE_BUILD_TYPE="Debug" -DCMAKE_REQUIRE_FIND_PACKAGE_tr31=${{ env.CMAKE_REQUIRE_FIND_PACKAGE_tr31 }} -DBUILD_DUKPT_UI=${{ matrix.build_dukpt_ui }}
 
     - name: Build
       run: cmake --build build
@@ -108,11 +107,7 @@
       run: echo "GIT_DESCRIBE=$(git describe --always --dirty)" >> $GITHUB_ENV
 
     - name: Configure CMake
-<<<<<<< HEAD
       run: cmake -B build -DCMAKE_BUILD_TYPE="RelWithDebInfo" -DCMAKE_INSTALL_PREFIX=/usr -DBUILD_SHARED_LIBS=YES -DBUILD_DOCS=YES -DBUILD_DUKPT_UI=YES -DCPACK_COMPONENTS_GROUPING=ALL_COMPONENTS_IN_ONE
-=======
-      run: cmake -B build -DCMAKE_BUILD_TYPE="RelWithDebInfo" -DCMAKE_INSTALL_PREFIX=/usr -DBUILD_SHARED_LIBS=YES -DBUILD_DOCS=YES -DCMAKE_REQUIRE_FIND_PACKAGE_tr31=YES -DCPACK_COMPONENTS_GROUPING=ALL_COMPONENTS_IN_ONE
->>>>>>> 0af483f6
 
     - name: Build
       run: cmake --build build
