##############################################################################
# Copyright (c) 2022 Leon Lynch
#
# This file is licensed under the terms of the LGPL v2.1 license.
# See LICENSE file.
##############################################################################

name: Ubuntu build

on: [push]

env:
  TR31_VERSION: 0.4.5

jobs:
  build-ubuntu-debug:
    strategy:
      fail-fast: false
      matrix:
        include:
          - { name: "Ubuntu 20.04", os: ubuntu-20.04, ubuntu_release_name: "focal", deps: "none", build_dukpt_ui: NO }
          - { name: "Ubuntu 20.04", os: ubuntu-20.04, ubuntu_release_name: "focal", deps: "tr31/qt", build_dukpt_ui: YES }
          - { name: "Ubuntu 22.04", os: ubuntu-22.04, ubuntu_release_name: "jammy", deps: "tr31/qt", build_dukpt_ui: YES }

    name: ${{ matrix.name }} build (static/debug/${{ matrix.deps }})
    runs-on: ${{ matrix.os }}

    steps:
    - name: Install dependencies
      run: |
        sudo apt-get update
        sudo apt-get install -y libmbedtls-dev qtbase5-dev

    - name: Install TR-31 release
      if: contains(matrix.deps, 'tr31')
      run: |
        gh release download --repo openemv/tr31 ${{ env.TR31_VERSION }}
        unzip tr31-${{ env.TR31_VERSION }}-${{ matrix.os }}.zip
        sudo dpkg -i tr31_${{ env.TR31_VERSION }}-0ubuntu1~ppa1~${{ matrix.ubuntu_release_name }}1_amd64.deb
        echo "CMAKE_REQUIRE_FIND_PACKAGE_tr31=YES" >> $GITHUB_ENV
      env:
        GITHUB_TOKEN: ${{ secrets.GITHUB_TOKEN }}

    - name: Checkout
      uses: actions/checkout@v3
      with:
        submodules: recursive
    - run: git describe --always --dirty

    - name: Configure CMake
<<<<<<< HEAD
      run: cmake -B build -DCMAKE_BUILD_TYPE="Debug" -DBUILD_DUKPT_UI=${{ matrix.build_dukpt_ui }}
=======
      run: cmake -B build -DCMAKE_BUILD_TYPE="Debug" -DCMAKE_REQUIRE_FIND_PACKAGE_tr31=${{ env.CMAKE_REQUIRE_FIND_PACKAGE_tr31 }}
>>>>>>> 0af483f6

    - name: Build
      run: cmake --build build

    - name: Test
      run: cmake --build build --target test

  build-ubuntu-release:
    strategy:
      fail-fast: false
      matrix:
        include:
          - { name: "Ubuntu 20.04", os: ubuntu-20.04, ubuntu_release_name: "focal" }
          - { name: "Ubuntu 22.04", os: ubuntu-22.04, ubuntu_release_name: "jammy" }

    name: ${{ matrix.name }} build (release)
    runs-on: ${{ matrix.os }}

    steps:
    - name: Install dependencies
      run: |
        sudo apt-get update
        sudo apt-get install -y libmbedtls-dev doxygen qtbase5-dev

    - name: Install TR-31 release
      run: |
        gh release download --repo openemv/tr31 ${{ env.TR31_VERSION }}
        unzip tr31-${{ env.TR31_VERSION }}-${{ matrix.os }}.zip
        sudo dpkg -i tr31_${{ env.TR31_VERSION }}-0ubuntu1~ppa1~${{ matrix.ubuntu_release_name }}1_amd64.deb
      env:
        GITHUB_TOKEN: ${{ secrets.GITHUB_TOKEN }}

    - name: Checkout
      uses: actions/checkout@v3
      with:
        fetch-depth: 0
        submodules: recursive

    - name: Get version from git tag
      run: echo "GIT_DESCRIBE=$(git describe --always --dirty)" >> $GITHUB_ENV

    - name: Configure CMake
      # CPACK_DEBIAN_PACKAGE_RELEASE augments the package version for the
      # intended Ubuntu release. The ppa1 component indicates that this is not
      # an official Ubuntu package. The release name component indicates that
      # this is for the specific Ubuntu release that has that name.
<<<<<<< HEAD
      run: cmake -B build -DCMAKE_BUILD_TYPE="RelWithDebInfo" -DCMAKE_INSTALL_PREFIX=/usr -DBUILD_SHARED_LIBS=YES -DBUILD_DOCS=YES -DBUILD_DUKPT_UI=YES -DCPACK_COMPONENTS_GROUPING=ALL_COMPONENTS_IN_ONE -DCPACK_DEBIAN_PACKAGE_RELEASE="0ubuntu1~ppa1~${{ matrix.ubuntu_release_name }}1"
=======
      run: cmake -B build -DCMAKE_BUILD_TYPE="RelWithDebInfo" -DCMAKE_INSTALL_PREFIX=/usr -DBUILD_SHARED_LIBS=YES -DBUILD_DOCS=YES -DCMAKE_REQUIRE_FIND_PACKAGE_tr31=YES -DCPACK_COMPONENTS_GROUPING=ALL_COMPONENTS_IN_ONE -DCPACK_DEBIAN_PACKAGE_RELEASE="0ubuntu1~ppa1~${{ matrix.ubuntu_release_name }}1"
>>>>>>> 0af483f6

    - name: Build
      run: cmake --build build

    - name: Test
      run: cmake --build build --target test

    - name: Package
      run: cmake --build build --target package

    - name: Upload artifact
      uses: actions/upload-artifact@v3
      with:
        name: dukpt-${{ env.GIT_DESCRIBE }}-${{ matrix.os }}
        path: build/dukpt_*.deb
        if-no-files-found: error<|MERGE_RESOLUTION|>--- conflicted
+++ resolved
@@ -26,10 +26,14 @@
     runs-on: ${{ matrix.os }}
 
     steps:
-    - name: Install dependencies
+    - name: Install MbedTLS
       run: |
         sudo apt-get update
-        sudo apt-get install -y libmbedtls-dev qtbase5-dev
+        sudo apt-get install -y libmbedtls-dev
+
+    - name: Install Qt5
+      if: contains(matrix.deps, 'qt')
+      run: sudo apt-get install -y qtbase5-dev
 
     - name: Install TR-31 release
       if: contains(matrix.deps, 'tr31')
@@ -48,11 +52,7 @@
     - run: git describe --always --dirty
 
     - name: Configure CMake
-<<<<<<< HEAD
-      run: cmake -B build -DCMAKE_BUILD_TYPE="Debug" -DBUILD_DUKPT_UI=${{ matrix.build_dukpt_ui }}
-=======
-      run: cmake -B build -DCMAKE_BUILD_TYPE="Debug" -DCMAKE_REQUIRE_FIND_PACKAGE_tr31=${{ env.CMAKE_REQUIRE_FIND_PACKAGE_tr31 }}
->>>>>>> 0af483f6
+      run: cmake -B build -DCMAKE_BUILD_TYPE="Debug" -DCMAKE_REQUIRE_FIND_PACKAGE_tr31=${{ env.CMAKE_REQUIRE_FIND_PACKAGE_tr31 }} -DBUILD_DUKPT_UI=${{ matrix.build_dukpt_ui }}
 
     - name: Build
       run: cmake --build build
@@ -99,11 +99,7 @@
       # intended Ubuntu release. The ppa1 component indicates that this is not
       # an official Ubuntu package. The release name component indicates that
       # this is for the specific Ubuntu release that has that name.
-<<<<<<< HEAD
       run: cmake -B build -DCMAKE_BUILD_TYPE="RelWithDebInfo" -DCMAKE_INSTALL_PREFIX=/usr -DBUILD_SHARED_LIBS=YES -DBUILD_DOCS=YES -DBUILD_DUKPT_UI=YES -DCPACK_COMPONENTS_GROUPING=ALL_COMPONENTS_IN_ONE -DCPACK_DEBIAN_PACKAGE_RELEASE="0ubuntu1~ppa1~${{ matrix.ubuntu_release_name }}1"
-=======
-      run: cmake -B build -DCMAKE_BUILD_TYPE="RelWithDebInfo" -DCMAKE_INSTALL_PREFIX=/usr -DBUILD_SHARED_LIBS=YES -DBUILD_DOCS=YES -DCMAKE_REQUIRE_FIND_PACKAGE_tr31=YES -DCPACK_COMPONENTS_GROUPING=ALL_COMPONENTS_IN_ONE -DCPACK_DEBIAN_PACKAGE_RELEASE="0ubuntu1~ppa1~${{ matrix.ubuntu_release_name }}1"
->>>>>>> 0af483f6
 
     - name: Build
       run: cmake --build build
