##############################################################################
# Copyright (c) 2022, 2023 Leon Lynch
#
# This file is licensed under the terms of the LGPL v2.1 license.
# See LICENSE file.
##############################################################################

name: MacOS build

on: [push]

env:
  TR31_VERSION: 0.5.1

jobs:
  build-macos-debug:
    strategy:
      fail-fast: false
      matrix:
        include:
<<<<<<< HEAD
          - { name: "MacOS 11", os: macos-11, osx_arch: "x86_64;arm64", build_type: "Release", deps: "none", fetch_deps: YES, build_dukpt_ui: NO }
          - { name: "MacOS 11", os: macos-11, osx_arch: "x86_64;arm64", build_type: "Debug", deps: "tr31", fetch_deps: YES, build_dukpt_ui: NO }
          - { name: "MacOS 11", os: macos-11, osx_arch: "x86_64", build_type: "Debug", deps: "tr31/qt5", fetch_deps: NO, build_dukpt_ui: YES }
          - { name: "MacOS 11", os: macos-11, osx_arch: "x86_64", build_type: "Release", deps: "tr31/qt6", fetch_deps: NO, build_dukpt_ui: YES }
          - { name: "MacOS 12", os: macos-12, osx_arch: "x86_64", build_type: "Release", deps: "tr31", fetch_deps: NO, build_dukpt_ui: NO }
          - { name: "MacOS 12", os: macos-12, osx_arch: "x86_64", build_type: "Debug", deps: "tr31/qt5", fetch_deps: YES, build_dukpt_ui: YES }
          - { name: "MacOS 12", os: macos-12, osx_arch: "x86_64", build_type: "Debug", deps: "tr31/qt6", fetch_deps: YES, build_dukpt_ui: YES }
=======
          - { name: "MacOS 12", os: macos-12, osx_arch: "x86_64;arm64", build_type: "Release", deps: "none", fetch_deps: YES, build_dukpt_ui: NO }
          - { name: "MacOS 12", os: macos-12, osx_arch: "x86_64;arm64", build_type: "Debug", deps: "tr31", fetch_deps: YES, build_dukpt_ui: NO }
          - { name: "MacOS 12", os: macos-12, osx_arch: "x86_64", build_type: "Release", deps: "tr31/qt", fetch_deps: NO, build_dukpt_ui: YES }
          - { name: "MacOS 13", os: macos-13, osx_arch: "x86_64", build_type: "Release", deps: "tr31", fetch_deps: NO, build_dukpt_ui: NO }
          - { name: "MacOS 13", os: macos-13, osx_arch: "x86_64", build_type: "Debug", deps: "tr31/qt", fetch_deps: YES, build_dukpt_ui: YES }
>>>>>>> cf6f56cc

    name: ${{ matrix.name }} (${{ matrix.osx_arch }}) build (static/${{ matrix.build_type }}/${{ matrix.deps }})
    runs-on: ${{ matrix.os }}

    steps:
    - name: Install MbedTLS and argp-standalone using brew
      # Homebrew doesn't support universal binaries so only install dependencies for x86_64 builds
      if: ${{ matrix.fetch_deps == 'NO' }}
      run: |
        brew install mbedtls
        brew install argp-standalone
        echo "CMAKE_REQUIRE_FIND_PACKAGE_MbedTLS=YES" >> $GITHUB_ENV

    - name: Install TR-31 using brew
      if: ${{ contains(matrix.deps, 'tr31') && matrix.fetch_deps == 'NO' }}
      run: |
        brew install openemv/tap/tr31
        echo "CMAKE_REQUIRE_FIND_PACKAGE_tr31=YES" >> $GITHUB_ENV

    - name: Install Qt5 using brew
      # Homebrew doesn't support universal binaries so only install Qt for x86_64 builds
      if: contains(matrix.deps, 'qt5')
      run: |
        brew install qt@5
        echo "QT_DIR=$(brew --prefix qt@5)/lib/cmake/Qt5" >> $GITHUB_ENV

    - name: Install Qt6 using brew
      # Homebrew doesn't support universal binaries so only install Qt for x86_64 builds
      if: contains(matrix.deps, 'qt6')
      run: |
        brew install qt@6
        echo "QT_DIR=$(brew --prefix qt@6)/lib/cmake/Qt6" >> $GITHUB_ENV

    - name: Checkout
      uses: actions/checkout@v3
      with:
        submodules: recursive

    - name: Build TR-31 from source
      # This step must be after the checkout action step to avoid being overwritten
      if: ${{ contains(matrix.deps, 'tr31') && matrix.fetch_deps == 'YES' }}
      run: |
        gh release download --repo openemv/tr31 ${{ env.TR31_VERSION }}
        tar xvfz tr31-${{ env.TR31_VERSION }}-src.tar.gz
        cd tr31-${{ env.TR31_VERSION }}
        cmake -B build -DCMAKE_OSX_ARCHITECTURES="${{ matrix.osx_arch }}" -DCMAKE_BUILD_TYPE="${{ matrix.build_type }}" -DFETCH_MBEDTLS=${{ matrix.fetch_deps }} -DCMAKE_REQUIRE_FIND_PACKAGE_MbedTLS=${{ env.CMAKE_REQUIRE_FIND_PACKAGE_MbedTLS }} -DBUILD_TR31_TOOL=NO
        cmake --build build
        echo "TR31_DIR=$(pwd)/build/cmake/" >> $GITHUB_ENV
        echo "CMAKE_REQUIRE_FIND_PACKAGE_tr31=YES" >> $GITHUB_ENV
        cd ..
      env:
        GITHUB_TOKEN: ${{ secrets.GITHUB_TOKEN }}

    - name: Configure CMake
      run: cmake -B build -DCMAKE_OSX_ARCHITECTURES="${{ matrix.osx_arch }}" -DCMAKE_BUILD_TYPE="${{ matrix.build_type }}" -DFETCH_MBEDTLS=${{ matrix.fetch_deps }} -DCMAKE_REQUIRE_FIND_PACKAGE_MbedTLS=${{ env.CMAKE_REQUIRE_FIND_PACKAGE_MbedTLS }} -DFETCH_ARGP=${{ matrix.fetch_deps }} -Dtr31_DIR=${{ env.TR31_DIR }} -DCMAKE_REQUIRE_FIND_PACKAGE_tr31=${{ env.CMAKE_REQUIRE_FIND_PACKAGE_tr31 }} -DQT_DIR=${{ env.QT_DIR }} -DBUILD_DUKPT_UI=${{ matrix.build_dukpt_ui }}

    - name: Build
      run: cmake --build build

    - name: Test
      run: ctest --test-dir build --output-on-failure

  build-macos-release:
    name: MacOS 12 (release)
    runs-on: macos-12

    steps:
    - name: Install dependencies
      run: |
        brew install qt@5
        echo "QT_DIR=$(brew --prefix qt@5)/lib/cmake/Qt5" >> $GITHUB_ENV

    - name: Checkout
      uses: actions/checkout@v3
      with:
        fetch-depth: 0
        submodules: recursive

    - name: Get version from git tag
      run: echo "GIT_DESCRIBE=$(git describe --always --dirty)" >> $GITHUB_ENV

    - name: Build TR-31 dependency
      run: |
        gh release download --repo openemv/tr31 ${{ env.TR31_VERSION }}
        tar xvfz tr31-${{ env.TR31_VERSION }}-src.tar.gz
        cd tr31-${{ env.TR31_VERSION }}
        cmake -B build -DCMAKE_OSX_ARCHITECTURES="x86_64" -DCMAKE_BUILD_TYPE="RelWithDebInfo" -DFETCH_MBEDTLS=YES -DBUILD_TR31_TOOL=NO
        cmake --build build
        echo "TR31_DIR=$(pwd)/build/cmake/" >> $GITHUB_ENV
        cd ..
      env:
        GITHUB_TOKEN: ${{ secrets.GITHUB_TOKEN }}

    - name: Prepare keychain
      env:
        OPENEMV_MACOS_CERT_BASE64: ${{ secrets.OPENEMV_MACOS_CERT_BASE64 }}
        OPENEMV_MACOS_CERT_PWD: ${{ secrets.OPENEMV_MACOS_CERT_PWD }}
        KEYCHAIN_PASSWORD: ${{ secrets.KEYCHAIN_PASSWORD }}
      run: scripts/prepare_macos_keychain.sh

    - name: Configure CMake
      run: cmake -B build -DCMAKE_OSX_ARCHITECTURES="x86_64" -DCMAKE_BUILD_TYPE="RelWithDebInfo" -DFETCH_MBEDTLS=YES -DFETCH_ARGP=YES -Dtr31_DIR=${{ env.TR31_DIR }} -DQT_DIR=${{ env.QT_DIR }} -DBUILD_DUKPT_UI=YES -DBUILD_MACOSX_BUNDLE=YES -DSIGN_MACOSX_BUNDLE=openemv.org

    - name: Build
      run: cmake --build build

    - name: Test
      run: ctest --test-dir build --output-on-failure

    - name: Package
      run: cmake --build build --target package

    - name: Clean up keychain
      if: ${{ always() }}
      run: scripts/cleanup_macos_keychain.sh

    - name: Upload artifact
      uses: actions/upload-artifact@v3
      with:
        name: dukpt-${{ env.GIT_DESCRIBE }}-macos
        path: |
            build/dukpt-*.tar.gz
            build/dukpt-*.dmg
        if-no-files-found: error<|MERGE_RESOLUTION|>--- conflicted
+++ resolved
@@ -18,21 +18,13 @@
       fail-fast: false
       matrix:
         include:
-<<<<<<< HEAD
-          - { name: "MacOS 11", os: macos-11, osx_arch: "x86_64;arm64", build_type: "Release", deps: "none", fetch_deps: YES, build_dukpt_ui: NO }
-          - { name: "MacOS 11", os: macos-11, osx_arch: "x86_64;arm64", build_type: "Debug", deps: "tr31", fetch_deps: YES, build_dukpt_ui: NO }
-          - { name: "MacOS 11", os: macos-11, osx_arch: "x86_64", build_type: "Debug", deps: "tr31/qt5", fetch_deps: NO, build_dukpt_ui: YES }
-          - { name: "MacOS 11", os: macos-11, osx_arch: "x86_64", build_type: "Release", deps: "tr31/qt6", fetch_deps: NO, build_dukpt_ui: YES }
-          - { name: "MacOS 12", os: macos-12, osx_arch: "x86_64", build_type: "Release", deps: "tr31", fetch_deps: NO, build_dukpt_ui: NO }
-          - { name: "MacOS 12", os: macos-12, osx_arch: "x86_64", build_type: "Debug", deps: "tr31/qt5", fetch_deps: YES, build_dukpt_ui: YES }
-          - { name: "MacOS 12", os: macos-12, osx_arch: "x86_64", build_type: "Debug", deps: "tr31/qt6", fetch_deps: YES, build_dukpt_ui: YES }
-=======
           - { name: "MacOS 12", os: macos-12, osx_arch: "x86_64;arm64", build_type: "Release", deps: "none", fetch_deps: YES, build_dukpt_ui: NO }
           - { name: "MacOS 12", os: macos-12, osx_arch: "x86_64;arm64", build_type: "Debug", deps: "tr31", fetch_deps: YES, build_dukpt_ui: NO }
-          - { name: "MacOS 12", os: macos-12, osx_arch: "x86_64", build_type: "Release", deps: "tr31/qt", fetch_deps: NO, build_dukpt_ui: YES }
+          - { name: "MacOS 12", os: macos-12, osx_arch: "x86_64", build_type: "Debug", deps: "tr31/qt5", fetch_deps: NO, build_dukpt_ui: YES }
+          - { name: "MacOS 12", os: macos-12, osx_arch: "x86_64", build_type: "Release", deps: "tr31/qt6", fetch_deps: NO, build_dukpt_ui: YES }
           - { name: "MacOS 13", os: macos-13, osx_arch: "x86_64", build_type: "Release", deps: "tr31", fetch_deps: NO, build_dukpt_ui: NO }
-          - { name: "MacOS 13", os: macos-13, osx_arch: "x86_64", build_type: "Debug", deps: "tr31/qt", fetch_deps: YES, build_dukpt_ui: YES }
->>>>>>> cf6f56cc
+          - { name: "MacOS 13", os: macos-13, osx_arch: "x86_64", build_type: "Debug", deps: "tr31/qt5", fetch_deps: YES, build_dukpt_ui: YES }
+          - { name: "MacOS 13", os: macos-13, osx_arch: "x86_64", build_type: "Debug", deps: "tr31/qt6", fetch_deps: YES, build_dukpt_ui: YES }
 
     name: ${{ matrix.name }} (${{ matrix.osx_arch }}) build (static/${{ matrix.build_type }}/${{ matrix.deps }})
     runs-on: ${{ matrix.os }}
