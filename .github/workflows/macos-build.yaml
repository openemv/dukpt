##############################################################################
# Copyright (c) 2022 Leon Lynch
#
# This file is licensed under the terms of the LGPL v2.1 license.
# See LICENSE file.
##############################################################################

name: MacOS build

on: [push]

env:
  TR31_VERSION: 0.4.5

jobs:
  build-macos-debug:
    strategy:
      fail-fast: false
      matrix:
        include:
<<<<<<< HEAD
          - { name: "MacOS 11", os: macos-11, osx_arch: "x86_64", build_type: "Release", deps: "none", build_dukpt_ui: NO }
          - { name: "MacOS 11", os: macos-11, osx_arch: "x86_64;arm64", build_type: "Debug", deps: "tr31", build_dukpt_ui: NO }
          - { name: "MacOS 11", os: macos-11, osx_arch: "x86_64", build_type: "Release", deps: "tr31/qt", build_dukpt_ui: YES }
          - { name: "MacOS 12", os: macos-12, osx_arch: "x86_64;arm64", build_type: "Release", deps: "tr31", build_dukpt_ui: NO }
          - { name: "MacOS 12", os: macos-12, osx_arch: "x86_64", build_type: "Debug", deps: "tr31/qt", build_dukpt_ui: YES }
=======
          - { name: "MacOS 11", os: macos-11, osx_arch: "x86_64;arm64", build_type: "Release", deps: "none", fetch_deps: YES }
          - { name: "MacOS 11", os: macos-11, osx_arch: "x86_64;arm64", build_type: "Debug", deps: "tr31", fetch_deps: YES }
          - { name: "MacOS 11", os: macos-11, osx_arch: "x86_64", build_type: "Release", deps: "tr31", fetch_deps: NO }
          - { name: "MacOS 12", os: macos-12, osx_arch: "x86_64", build_type: "Debug", deps: "tr31", fetch_deps: NO }
          - { name: "MacOS 12", os: macos-12, osx_arch: "x86_64;arm64", build_type: "Release", deps: "tr31", fetch_deps: YES }
>>>>>>> 0af483f6

    name: ${{ matrix.name }} (${{ matrix.osx_arch }}) build (static/${{ matrix.build_type }}/${{ matrix.deps }})
    runs-on: ${{ matrix.os }}

    steps:
<<<<<<< HEAD
    - name: Install dependencies
      # Homebrew doesn't support universal binaries so only install Qt for x86_64 builds
      if: contains(matrix.deps, 'qt')
      run: |
        brew install qt@5
        echo "QT5_DIR=$(brew --prefix qt@5)/lib/cmake/Qt5" >> $GITHUB_ENV
=======
    - name: Install MbedTLS and argp-standalone using brew
      # Homebrew doesn't support universal binaries so only install dependencies for x86_64 builds
      if: ${{ matrix.fetch_deps == 'NO' }}
      run: |
        brew install mbedtls@2
        brew install argp-standalone
        echo "MbedTLS_ROOT=$(brew --prefix mbedtls@2)" >> $GITHUB_ENV

    - name: Install TR-31 using brew
      if: ${{ contains(matrix.deps, 'tr31') && matrix.fetch_deps == 'NO' }}
      run: |
        brew install openemv/tap/tr31
        echo "MbedTLS_ROOT=$(brew --prefix mbedtls@2)" >> $GITHUB_ENV
        echo "CMAKE_REQUIRE_FIND_PACKAGE_tr31=YES" >> $GITHUB_ENV
>>>>>>> 0af483f6

    - name: Checkout
      uses: actions/checkout@v3
      with:
        submodules: recursive

    - name: Build TR-31 from source
      # This step must be after the checkout action step to avoid being overwritten
      if: ${{ contains(matrix.deps, 'tr31') && matrix.fetch_deps == 'YES' }}
      run: |
        gh release download --repo openemv/tr31 ${{ env.TR31_VERSION }}
        tar xvfz tr31-${{ env.TR31_VERSION }}-src.tar.gz
        cd tr31-${{ env.TR31_VERSION }}
        cmake -B build -DCMAKE_OSX_ARCHITECTURES="${{ matrix.osx_arch }}" -DCMAKE_BUILD_TYPE="${{ matrix.build_type }}" -DFETCH_MBEDTLS=${{ matrix.fetch_deps }} -DBUILD_TR31_TOOL=NO
        cmake --build build
        echo "TR31_DIR=$(pwd)/build/cmake/" >> $GITHUB_ENV
        echo "CMAKE_REQUIRE_FIND_PACKAGE_tr31=YES" >> $GITHUB_ENV
        cd ..
      env:
        GITHUB_TOKEN: ${{ secrets.GITHUB_TOKEN }}

    - name: Configure CMake
<<<<<<< HEAD
      run: cmake -B build -DCMAKE_OSX_ARCHITECTURES="${{ matrix.osx_arch }}" -DCMAKE_BUILD_TYPE="${{ matrix.build_type }}" -DFETCH_MBEDTLS=YES -DFETCH_ARGP=YES -Dtr31_DIR=${{ env.TR31_DIR }} -DQt5_DIR=${{ env.QT5_DIR }} -DBUILD_DUKPT_UI=${{ matrix.build_dukpt_ui }}

    - name: Build
      run: cmake --build build

    - name: Test
      run: cmake --build build --target test

  build-macos-release:
    name: MacOS 11 (release)
    runs-on: macos-11

    steps:
    - name: Install dependencies
      run: |
        brew install qt@5
        echo "QT5_DIR=$(brew --prefix qt@5)/lib/cmake/Qt5" >> $GITHUB_ENV

    - name: Checkout
      uses: actions/checkout@v3
      with:
        fetch-depth: 0
        submodules: recursive

    - name: Get version from git tag
      run: echo "GIT_DESCRIBE=$(git describe --always --dirty)" >> $GITHUB_ENV

    - name: Build TR-31 dependency
      run: |
        gh release download --repo openemv/tr31 ${{ env.TR31_VERSION }}
        tar xvfz tr31-${{ env.TR31_VERSION }}-src.tar.gz
        cd tr31-${{ env.TR31_VERSION }}
        cmake -B build -DCMAKE_OSX_ARCHITECTURES="x86_64" -DCMAKE_BUILD_TYPE="RelWithDebInfo" -DFETCH_MBEDTLS=YES -DFETCH_ARGP=YES
        cmake --build build
        echo "TR31_DIR=$(pwd)/build/cmake/" >> $GITHUB_ENV
        cd ..
      env:
        GITHUB_TOKEN: ${{ secrets.GITHUB_TOKEN }}

    - name: Prepare keychain
      env:
        OPENEMV_MACOS_CERT_BASE64: ${{ secrets.OPENEMV_MACOS_CERT_BASE64 }}
        OPENEMV_MACOS_CERT_PWD: ${{ secrets.OPENEMV_MACOS_CERT_PWD }}
        KEYCHAIN_PASSWORD: ${{ secrets.KEYCHAIN_PASSWORD }}
      run: scripts/prepare_macos_keychain.sh

    - name: Configure CMake
      run: cmake -B build -DCMAKE_OSX_ARCHITECTURES="x86_64" -DCMAKE_BUILD_TYPE="RelWithDebInfo" -DFETCH_MBEDTLS=YES -DFETCH_ARGP=YES -Dtr31_DIR=${{ env.TR31_DIR }} -DQt5_DIR=${{ env.QT5_DIR }} -DBUILD_DUKPT_UI=YES -DBUILD_MACOSX_BUNDLE=YES -DSIGN_MACOSX_BUNDLE=openemv.org
=======
      run: cmake -B build -DCMAKE_OSX_ARCHITECTURES="${{ matrix.osx_arch }}" -DCMAKE_BUILD_TYPE="${{ matrix.build_type }}" -DFETCH_MBEDTLS=${{ matrix.fetch_deps }} -DFETCH_ARGP=${{ matrix.fetch_deps }} -DMbedTLS_ROOT=${{ env.MbedTLS_ROOT }} -Dtr31_DIR=${{ env.TR31_DIR }} -DCMAKE_REQUIRE_FIND_PACKAGE_tr31=${{ env.CMAKE_REQUIRE_FIND_PACKAGE_tr31 }}
>>>>>>> 0af483f6

    - name: Build
      run: cmake --build build

    - name: Test
      run: cmake --build build --target test

    - name: Package
      run: cmake --build build --target package

    - name: Clean up keychain
      if: ${{ always() }}
      run: scripts/cleanup_macos_keychain.sh

    - name: Upload artifact
      uses: actions/upload-artifact@v3
      with:
        name: dukpt-${{ env.GIT_DESCRIBE }}-macos
        path: build/dukpt-*.dmg
        if-no-files-found: error<|MERGE_RESOLUTION|>--- conflicted
+++ resolved
@@ -18,32 +18,16 @@
       fail-fast: false
       matrix:
         include:
-<<<<<<< HEAD
-          - { name: "MacOS 11", os: macos-11, osx_arch: "x86_64", build_type: "Release", deps: "none", build_dukpt_ui: NO }
-          - { name: "MacOS 11", os: macos-11, osx_arch: "x86_64;arm64", build_type: "Debug", deps: "tr31", build_dukpt_ui: NO }
-          - { name: "MacOS 11", os: macos-11, osx_arch: "x86_64", build_type: "Release", deps: "tr31/qt", build_dukpt_ui: YES }
-          - { name: "MacOS 12", os: macos-12, osx_arch: "x86_64;arm64", build_type: "Release", deps: "tr31", build_dukpt_ui: NO }
-          - { name: "MacOS 12", os: macos-12, osx_arch: "x86_64", build_type: "Debug", deps: "tr31/qt", build_dukpt_ui: YES }
-=======
-          - { name: "MacOS 11", os: macos-11, osx_arch: "x86_64;arm64", build_type: "Release", deps: "none", fetch_deps: YES }
-          - { name: "MacOS 11", os: macos-11, osx_arch: "x86_64;arm64", build_type: "Debug", deps: "tr31", fetch_deps: YES }
-          - { name: "MacOS 11", os: macos-11, osx_arch: "x86_64", build_type: "Release", deps: "tr31", fetch_deps: NO }
-          - { name: "MacOS 12", os: macos-12, osx_arch: "x86_64", build_type: "Debug", deps: "tr31", fetch_deps: NO }
-          - { name: "MacOS 12", os: macos-12, osx_arch: "x86_64;arm64", build_type: "Release", deps: "tr31", fetch_deps: YES }
->>>>>>> 0af483f6
+          - { name: "MacOS 11", os: macos-11, osx_arch: "x86_64;arm64", build_type: "Release", deps: "none", fetch_deps: YES, build_dukpt_ui: NO }
+          - { name: "MacOS 11", os: macos-11, osx_arch: "x86_64;arm64", build_type: "Debug", deps: "tr31", fetch_deps: YES, build_dukpt_ui: NO }
+          - { name: "MacOS 11", os: macos-11, osx_arch: "x86_64", build_type: "Release", deps: "tr31/qt", fetch_deps: NO, build_dukpt_ui: YES }
+          - { name: "MacOS 12", os: macos-12, osx_arch: "x86_64", build_type: "Release", deps: "tr31", fetch_deps: NO, build_dukpt_ui: NO }
+          - { name: "MacOS 12", os: macos-12, osx_arch: "x86_64", build_type: "Debug", deps: "tr31/qt", fetch_deps: YES, build_dukpt_ui: YES }
 
     name: ${{ matrix.name }} (${{ matrix.osx_arch }}) build (static/${{ matrix.build_type }}/${{ matrix.deps }})
     runs-on: ${{ matrix.os }}
 
     steps:
-<<<<<<< HEAD
-    - name: Install dependencies
-      # Homebrew doesn't support universal binaries so only install Qt for x86_64 builds
-      if: contains(matrix.deps, 'qt')
-      run: |
-        brew install qt@5
-        echo "QT5_DIR=$(brew --prefix qt@5)/lib/cmake/Qt5" >> $GITHUB_ENV
-=======
     - name: Install MbedTLS and argp-standalone using brew
       # Homebrew doesn't support universal binaries so only install dependencies for x86_64 builds
       if: ${{ matrix.fetch_deps == 'NO' }}
@@ -58,7 +42,13 @@
         brew install openemv/tap/tr31
         echo "MbedTLS_ROOT=$(brew --prefix mbedtls@2)" >> $GITHUB_ENV
         echo "CMAKE_REQUIRE_FIND_PACKAGE_tr31=YES" >> $GITHUB_ENV
->>>>>>> 0af483f6
+
+    - name: Install Qt5 using brew
+      # Homebrew doesn't support universal binaries so only install Qt for x86_64 builds
+      if: contains(matrix.deps, 'qt')
+      run: |
+        brew install qt@5
+        echo "QT5_DIR=$(brew --prefix qt@5)/lib/cmake/Qt5" >> $GITHUB_ENV
 
     - name: Checkout
       uses: actions/checkout@v3
@@ -81,8 +71,7 @@
         GITHUB_TOKEN: ${{ secrets.GITHUB_TOKEN }}
 
     - name: Configure CMake
-<<<<<<< HEAD
-      run: cmake -B build -DCMAKE_OSX_ARCHITECTURES="${{ matrix.osx_arch }}" -DCMAKE_BUILD_TYPE="${{ matrix.build_type }}" -DFETCH_MBEDTLS=YES -DFETCH_ARGP=YES -Dtr31_DIR=${{ env.TR31_DIR }} -DQt5_DIR=${{ env.QT5_DIR }} -DBUILD_DUKPT_UI=${{ matrix.build_dukpt_ui }}
+      run: cmake -B build -DCMAKE_OSX_ARCHITECTURES="${{ matrix.osx_arch }}" -DCMAKE_BUILD_TYPE="${{ matrix.build_type }}" -DFETCH_MBEDTLS=${{ matrix.fetch_deps }} -DFETCH_ARGP=${{ matrix.fetch_deps }} -DMbedTLS_ROOT=${{ env.MbedTLS_ROOT }} -Dtr31_DIR=${{ env.TR31_DIR }} -DCMAKE_REQUIRE_FIND_PACKAGE_tr31=${{ env.CMAKE_REQUIRE_FIND_PACKAGE_tr31 }} -DQt5_DIR=${{ env.QT5_DIR }} -DBUILD_DUKPT_UI=${{ matrix.build_dukpt_ui }}
 
     - name: Build
       run: cmake --build build
@@ -130,9 +119,6 @@
 
     - name: Configure CMake
       run: cmake -B build -DCMAKE_OSX_ARCHITECTURES="x86_64" -DCMAKE_BUILD_TYPE="RelWithDebInfo" -DFETCH_MBEDTLS=YES -DFETCH_ARGP=YES -Dtr31_DIR=${{ env.TR31_DIR }} -DQt5_DIR=${{ env.QT5_DIR }} -DBUILD_DUKPT_UI=YES -DBUILD_MACOSX_BUNDLE=YES -DSIGN_MACOSX_BUNDLE=openemv.org
-=======
-      run: cmake -B build -DCMAKE_OSX_ARCHITECTURES="${{ matrix.osx_arch }}" -DCMAKE_BUILD_TYPE="${{ matrix.build_type }}" -DFETCH_MBEDTLS=${{ matrix.fetch_deps }} -DFETCH_ARGP=${{ matrix.fetch_deps }} -DMbedTLS_ROOT=${{ env.MbedTLS_ROOT }} -Dtr31_DIR=${{ env.TR31_DIR }} -DCMAKE_REQUIRE_FIND_PACKAGE_tr31=${{ env.CMAKE_REQUIRE_FIND_PACKAGE_tr31 }}
->>>>>>> 0af483f6
 
     - name: Build
       run: cmake --build build
