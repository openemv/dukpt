--- conflicted
+++ resolved
@@ -18,28 +18,19 @@
       fail-fast: false
       matrix:
         include:
-<<<<<<< HEAD
-          - { name: "MacOS 11", os: macos-11, osx_arch: "x86_64;arm64", build_type: "Debug" }
-          - { name: "MacOS 11", os: macos-11, osx_arch: "x86_64", build_type: "Debug" }
-          - { name: "MacOS 12", os: macos-12, osx_arch: "x86_64;arm64", build_type: "Debug" }
-          - { name: "MacOS 12", os: macos-12, osx_arch: "x86_64", build_type: "Debug" }
+          - { name: "MacOS 11", os: macos-11, osx_arch: "x86_64", build_type: "Release", deps: "none", build_dukpt_ui: NO }
+          - { name: "MacOS 11", os: macos-11, osx_arch: "x86_64;arm64", build_type: "Debug", deps: "tr31", build_dukpt_ui: NO }
+          - { name: "MacOS 11", os: macos-11, osx_arch: "x86_64", build_type: "Release", deps: "tr31/qt", build_dukpt_ui: YES }
+          - { name: "MacOS 12", os: macos-12, osx_arch: "x86_64;arm64", build_type: "Release", deps: "tr31", build_dukpt_ui: NO }
+          - { name: "MacOS 12", os: macos-12, osx_arch: "x86_64", build_type: "Debug", deps: "tr31/qt", build_dukpt_ui: YES }
 
-    name: ${{ matrix.name }} (${{ matrix.osx_arch }}) build (static/${{ matrix.build_type }})
-=======
-          - { name: "MacOS 11", os: macos-11, osx_arch: "x86_64", build_type: "Release", deps: "none" }
-          - { name: "MacOS 11", os: macos-11, osx_arch: "x86_64;arm64", build_type: "Debug", deps: "tr31" }
-          - { name: "MacOS 11", os: macos-11, osx_arch: "x86_64;arm64", build_type: "Release", deps: "tr31" }
-          - { name: "MacOS 12", os: macos-12, osx_arch: "x86_64;arm64", build_type: "Debug", deps: "tr31" }
-          - { name: "MacOS 12", os: macos-12, osx_arch: "x86_64;arm64", build_type: "Release", deps: "tr31" }
-
-    name: ${{ matrix.name }} build (static/${{ matrix.build_type }}/${{ matrix.deps }})
->>>>>>> 053aaffa
+    name: ${{ matrix.name }} (${{ matrix.osx_arch }}) build (static/${{ matrix.build_type }}/${{ matrix.deps }})
     runs-on: ${{ matrix.os }}
 
     steps:
     - name: Install dependencies
       # Homebrew doesn't support universal binaries so only install Qt for x86_64 builds
-      if: ${{ matrix.osx_arch == 'x86_64' }}
+      if: contains(matrix.deps, 'qt')
       run: |
         brew install qt@5
         echo "QT5_DIR=$(brew --prefix qt@5)/lib/cmake/Qt5" >> $GITHUB_ENV
@@ -63,7 +54,7 @@
         GITHUB_TOKEN: ${{ secrets.GITHUB_TOKEN }}
 
     - name: Configure CMake
-      run: cmake -B build -DCMAKE_OSX_ARCHITECTURES="${{ matrix.osx_arch }}" -DCMAKE_BUILD_TYPE="${{ matrix.build_type }}" -DFETCH_MBEDTLS=YES -DFETCH_ARGP=YES -Dtr31_DIR=${{ env.TR31_DIR }} -DQt5_DIR=${{ env.QT5_DIR }}
+      run: cmake -B build -DCMAKE_OSX_ARCHITECTURES="${{ matrix.osx_arch }}" -DCMAKE_BUILD_TYPE="${{ matrix.build_type }}" -DFETCH_MBEDTLS=YES -DFETCH_ARGP=YES -Dtr31_DIR=${{ env.TR31_DIR }} -DQt5_DIR=${{ env.QT5_DIR }} -DBUILD_DUKPT_UI=${{ matrix.build_dukpt_ui }}
 
     - name: Build
       run: cmake --build build
