--- conflicted
+++ resolved
@@ -74,11 +74,7 @@
         git describe --always --dirty
 
     - name: Configure CMake
-<<<<<<< HEAD
-      run: cmake -G Ninja -B build -DCMAKE_BUILD_TYPE="${{ matrix.build_type }}" -DBUILD_SHARED_LIBS=${{ matrix.shared_libs }} -DFETCH_MBEDTLS=YES -DFETCH_ARGP=YES -DBUILD_DUKPT_UI=${{ matrix.build_dukpt_ui }} -Dtr31_DIR=${{ env.TR31_DIR }}
-=======
-      run: cmake -G Ninja -B build -DCMAKE_BUILD_TYPE="${{ matrix.build_type }}" -DBUILD_SHARED_LIBS=${{ matrix.shared_libs }} -DFETCH_MBEDTLS=YES -DFETCH_ARGP=YES -Dtr31_DIR=${{ env.TR31_DIR }} -DCMAKE_REQUIRE_FIND_PACKAGE_tr31=${{ env.CMAKE_REQUIRE_FIND_PACKAGE_tr31 }}
->>>>>>> 0af483f6
+      run: cmake -G Ninja -B build -DCMAKE_BUILD_TYPE="${{ matrix.build_type }}" -DBUILD_SHARED_LIBS=${{ matrix.shared_libs }} -DFETCH_MBEDTLS=YES -DFETCH_ARGP=YES -Dtr31_DIR=${{ env.TR31_DIR }} -DCMAKE_REQUIRE_FIND_PACKAGE_tr31=${{ env.CMAKE_REQUIRE_FIND_PACKAGE_tr31 }} -DBUILD_DUKPT_UI=${{ matrix.build_dukpt_ui }}
 
     - name: Build
       run: cmake --build build
