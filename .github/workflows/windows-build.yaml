--- conflicted
+++ resolved
@@ -20,15 +20,10 @@
       fail-fast: false
       matrix:
         include:
-<<<<<<< HEAD
-          - { sys: mingw64, env: x86_64, build_type: "Debug" }
-          - { sys: mingw32, env: i686, build_type: "Debug" }
-=======
           - { sys: mingw64, env: x86_64, build_type: "Debug", lib_type: "dll", shared_libs: "YES" }
           - { sys: mingw64, env: x86_64, build_type: "Release", lib_type: "static", shared_libs: "NO" }
           - { sys: mingw32, env: i686, build_type: "Debug", lib_type: "static", shared_libs: "NO" }
           - { sys: mingw32, env: i686, build_type: "Release", lib_type: "dll", shared_libs: "YES" }
->>>>>>> ed001f19
 
     name: Windows MSYS2 ${{matrix.sys}} build (${{ matrix.lib_type }}/${{ matrix.build_type }})
 
@@ -76,11 +71,7 @@
         git describe --always --dirty
 
     - name: Configure CMake
-<<<<<<< HEAD
-      run: cmake -G Ninja -B build -DCMAKE_BUILD_TYPE="${{ matrix.build_type }}" -DFETCH_MBEDTLS=YES -DFETCH_ARGP=YES -DBUILD_DUKPT_UI=YES -Dtr31_DIR=${{ env.TR31_DIR }}
-=======
-      run: cmake -G Ninja -B build -DCMAKE_BUILD_TYPE="${{ matrix.build_type }}" -DBUILD_SHARED_LIBS=${{ matrix.shared_libs }} -DFETCH_MBEDTLS=YES -DFETCH_ARGP=YES -Dtr31_DIR=${{ env.TR31_DIR }}
->>>>>>> ed001f19
+      run: cmake -G Ninja -B build -DCMAKE_BUILD_TYPE="${{ matrix.build_type }}" -DBUILD_SHARED_LIBS=${{ matrix.shared_libs }} -DFETCH_MBEDTLS=YES -DFETCH_ARGP=YES -DBUILD_DUKPT_UI=YES -Dtr31_DIR=${{ env.TR31_DIR }}
 
     - name: Build
       run: cmake --build build
@@ -138,7 +129,7 @@
         gh release download --repo openemv/tr31 ${{ env.TR31_VERSION }}
         tar xvfz tr31-${{ env.TR31_VERSION }}-src.tar.gz
         cd tr31-${{ env.TR31_VERSION }}
-        cmake -G Ninja -B build -DCMAKE_BUILD_TYPE="${{ matrix.build_type }}" -DFETCH_MBEDTLS=YES -DFETCH_ARGP=YES
+        cmake -G Ninja -B build -DCMAKE_BUILD_TYPE="${{ matrix.build_type }}" -DBUILD_SHARED_LIBS=YES -DFETCH_MBEDTLS=YES -DBUILD_TR31_TOOL=NO
         cmake --build build
         echo "TR31_DIR=$(pwd)/build/cmake/" >> $GITHUB_ENV
         cd ..
@@ -152,7 +143,7 @@
         echo "GIT_DESCRIBE=$(git describe --always --dirty)" >> $GITHUB_ENV
 
     - name: Configure CMake
-      run: cmake -G Ninja -B build -DCMAKE_BUILD_TYPE="${{ matrix.build_type }}" -DFETCH_MBEDTLS=YES -DFETCH_ARGP=YES -DBUILD_DUKPT_UI=YES -Dtr31_DIR=${{ env.TR31_DIR }}
+      run: cmake -G Ninja -B build -DCMAKE_BUILD_TYPE="${{ matrix.build_type }}" -DBUILD_SHARED_LIBS=YES -DFETCH_MBEDTLS=YES -DFETCH_ARGP=YES -DBUILD_DUKPT_UI=YES -Dtr31_DIR=${{ env.TR31_DIR }}
 
     - name: Build
       run: cmake --build build
