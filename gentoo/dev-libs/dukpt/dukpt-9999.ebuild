--- conflicted
+++ resolved
@@ -38,14 +38,10 @@
 		dev-qt/qtgui:5
 		dev-qt/qtwidgets:5
 	)
-<<<<<<< HEAD
-	tr31? ( >=dev-libs/tr31-0.6.0 )
-=======
 	qt6? (
 		dev-qt/qtbase:6[gui,widgets]
 	)
-	tr31? ( >=dev-libs/tr31-0.5.1 )
->>>>>>> cf87087e
+	tr31? ( >=dev-libs/tr31-0.6.0 )
 "
 DEPEND="
 	${RDEPEND}
