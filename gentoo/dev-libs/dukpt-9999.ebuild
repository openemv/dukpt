--- conflicted
+++ resolved
@@ -32,16 +32,12 @@
 RDEPEND="
 	mbedtls? ( net-libs/mbedtls )
 	openssl? ( dev-libs/openssl:0/1.1 )
-<<<<<<< HEAD
 	qt5? (
 		dev-qt/qtcore:5
 		dev-qt/qtgui:5
 		dev-qt/qtwidgets:5
 	)
-	tr31? ( >=dev-libs/tr31-0.4.4 )
-=======
 	tr31? ( >=dev-libs/tr31-0.4.5 )
->>>>>>> 0af483f6
 "
 DEPEND="
 	${RDEPEND}
