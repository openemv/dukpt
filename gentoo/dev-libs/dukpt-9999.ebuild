--- conflicted
+++ resolved
@@ -18,17 +18,12 @@
 LICENSE="LGPL-2.1"
 SLOT="0"
 KEYWORDS="~amd64 ~x86"
-<<<<<<< HEAD
 IUSE="+mbedtls openssl qt5 +tr31 doc test"
 REQUIRED_USE="
 	^^ ( mbedtls openssl )
 	qt5? ( tr31 )
 "
-=======
-IUSE="+mbedtls openssl +tr31 doc test"
-REQUIRED_USE="|| ( mbedtls openssl )"
 RESTRICT="!test? ( test )"
->>>>>>> ed001f19
 
 BDEPEND="
 	doc? ( app-doc/doxygen )
@@ -37,16 +32,12 @@
 RDEPEND="
 	mbedtls? ( net-libs/mbedtls )
 	openssl? ( dev-libs/openssl:0/1.1 )
-<<<<<<< HEAD
 	qt5? (
 		dev-qt/qtcore:5
 		dev-qt/qtgui:5
 		dev-qt/qtwidgets:5
 	)
-	tr31? ( >=dev-libs/tr31-0.4.3 )
-=======
 	tr31? ( >=dev-libs/tr31-0.4.4 )
->>>>>>> ed001f19
 "
 DEPEND="
 	${RDEPEND}
